from setuptools import find_packages, setup

import versioneer

with open("README.md", "r") as fh:
    long_description = fh.read()

setup(
    name='geometric',
    description='Geometry optimization for quantum chemistry',
    url='https://github.com/leeping/geomeTRIC',
    author='Lee-Ping Wang, Chenchen Song',
    author_email='leeping@ucdavis.edu',
    packages=find_packages(),
    package_data={'': ['*.ini']},
    include_package_data=True,
    long_description=long_description,
    long_description_content_type="text/markdown",
    entry_points={'console_scripts': [
        'geometric-optimize = geometric.optimize:main',
<<<<<<< HEAD
        'geometric-interpolate = geometric.interpolate:main'
=======
        'run-ase = geometric.ase_engine:main',
>>>>>>> 30c5b388
    ]},
    install_requires=[
        'numpy>=1.11',
        'networkx',
        'six',
    ],
    tests_require=[
        'pytest',
        'pytest-cov',
    ],
    version=versioneer.get_version(),
    cmdclass=versioneer.get_cmdclass(),
    classifiers=[
        'Development Status :: 5 - Production/Stable',
        'Intended Audience :: Science/Research',
        'Programming Language :: Python :: 2.7',
        'Programming Language :: Python :: 3',
    ],
    zip_safe=True,
)<|MERGE_RESOLUTION|>--- conflicted
+++ resolved
@@ -18,11 +18,8 @@
     long_description_content_type="text/markdown",
     entry_points={'console_scripts': [
         'geometric-optimize = geometric.optimize:main',
-<<<<<<< HEAD
-        'geometric-interpolate = geometric.interpolate:main'
-=======
-        'run-ase = geometric.ase_engine:main',
->>>>>>> 30c5b388
+        'geometric-interpolate = geometric.interpolate:main',
+	'run-ase = geometric.ase_engine:main',
     ]},
     install_requires=[
         'numpy>=1.11',

--- conflicted
+++ resolved
@@ -215,8 +215,6 @@
         elif self.hessian.startswith('file+last:'):
             logger.info(' Hessian data will be read from file: %s, then computed for the last step.\n' % self.hessian[5:])
 
-<<<<<<< HEAD
-
 class NEBParams(object):
     """
     Container for optimization parameters.
@@ -249,7 +247,7 @@
         self.trust = min(self.tmax, self.trust)
         self.trust = max(self.tmin, self.trust)
         self.xyzout = kwargs.get('xyzout', None)
-=======
+
 class InterpParams(object):
     """
     Container for interpolation parameters.
@@ -269,7 +267,6 @@
         self.align = kwargs.get('align', False)
         # Verbose printout
         self.verbose = kwargs.get('verbose', 0)
->>>>>>> 55c0cc6e
 
 def str2bool(v):
     """ Allows command line options such as "yes" and "True" to be converted into Booleans. """
@@ -463,25 +460,16 @@
 
     return args_dict
 
-<<<<<<< HEAD
 def parse_neb_args(*args):
 
     """
     Read user input from the command line interface.
     Designed to be called by neb.main() passing in sys.argv[1:]
-=======
-def parse_interpolate_args(*args):
-
-    """
-    Read user input from the command line interface.
-    Designed to be called by interpolate.main() passing in sys.argv[1:]
->>>>>>> 55c0cc6e
     """
 
     parser = ArgumentParserWithFile(add_help=False, formatter_class=argparse.RawTextHelpFormatter, fromfile_prefix_chars='@')
 
     grp_univ = parser.add_argument_group('universal', 'Relevant to every job')
-<<<<<<< HEAD
     grp_univ.add_argument('input', type=str, help='REQUIRED positional argument: Quantum chemistry or MM input file for calculation\n ')
     grp_univ.add_argument('chain_coords', type=str, help='REQUIRED positional argument: Coordinate file containing multiple frames for NEB\n')
     # TeraChem as a default option is only for the command line interface.
@@ -511,7 +499,45 @@
     grp_nebparam.add_argument('--tmin', type=float, help='Minimum trust radius, do not reject steps trust radius is below this threshold (method-dependent).\n ')
     grp_nebparam.add_argument('--skip', action='store_true', help='Skip Hessian updates that would introduce negative eigenvalues.')
     grp_nebparam.add_argument('--epsilon', type=float, help='Small eigenvalue threshold for resetting Hessian, default 1e-5.\n ')
-=======
+
+    grp_output = parser.add_argument_group('output', 'Control the format and amount of the output')
+    grp_output.add_argument('--prefix', type=str, help='Specify a prefix for log file and temporary directory.\n'
+                            'Defaults to the input file path (incl. file name with extension removed).\n ')
+    grp_output.add_argument('--verbose', type=int, help='Set to positive for more verbose printout.\n'
+                            '0 = Default print level.     1 = Basic info about optimization step.\n'
+                            '2 = Include microiterations. 3 = Lots of printout from low-level functions.\n ')
+
+    grp_help = parser.add_argument_group('help', 'Get help')
+    grp_help.add_argument('-h', '--help', action='help', help='Show this help message and exit')
+
+    # Keep all arguments whose values are not None, so that the setting of default values
+    # in OptParams() and get_molecule_engine() will work properly.
+    args_dict = {}
+    for k, v in vars(parser.parse_args(*args)).items():
+        if v is not None:
+            args_dict[k] = v
+
+    # Check that the input file exists
+    # OpenMM .xml files don't have to be in the current folder.
+    if not args_dict['input'].endswith('.xml') and not os.path.exists(args_dict['input']):
+        raise RuntimeError("Input file does not exist")
+
+    # Set any defaults that are neither provided on the command line nor in the options file
+    if 'engine' not in args_dict:
+        args_dict['engine'] = 'tera'
+
+    return args_dict
+
+def parse_interpolate_args(*args):
+
+    """
+    Read user input from the command line interface.
+    Designed to be called by interpolate.main() passing in sys.argv[1:]
+    """
+
+    parser = ArgumentParserWithFile(add_help=False, formatter_class=argparse.RawTextHelpFormatter, fromfile_prefix_chars='@')
+
+    grp_univ = parser.add_argument_group('universal', 'Relevant to every job')
     grp_univ.add_argument('input', type=str, help='REQUIRED positional argument: xyz file containing reactant and product structures.\n')
     grp_univ.add_argument('--optimize', type=str2bool, help='Provide "yes" to optimize an interpolated trajectory.\n'
                                                             'The followting two arguments, nframes and prealign, will be ignored.\n'
@@ -519,7 +545,6 @@
     grp_univ.add_argument('--nframes', type=int, help='Number of frames, needs to be bigger than 5, that will be used to interpolate, default 50\n')
     grp_univ.add_argument('--prealign', type=str2bool, help='Provide "yes" to align the molecules in reactant and product before the interpolation.\n')
     grp_univ.add_argument('--align', type=str2bool, help='Provide "yes" to align the initial interpolated trajectory.\n')
->>>>>>> 55c0cc6e
 
     grp_output = parser.add_argument_group('output', 'Control the format and amount of the output')
     grp_output.add_argument('--prefix', type=str, help='Specify a prefix for log file and temporary directory.\n'
@@ -532,26 +557,10 @@
     grp_help.add_argument('-h', '--help', action='help', help='Show this help message and exit')
 
     # Keep all arguments whose values are not None, so that the setting of default values
-<<<<<<< HEAD
-    # in OptParams() and get_molecule_engine() will work properly.
-=======
     # in InterpParams() and get_molecule_engine() will work properly.
->>>>>>> 55c0cc6e
     args_dict = {}
     for k, v in vars(parser.parse_args(*args)).items():
         if v is not None:
             args_dict[k] = v
 
-<<<<<<< HEAD
-    # Check that the input file exists
-    # OpenMM .xml files don't have to be in the current folder.
-    if not args_dict['input'].endswith('.xml') and not os.path.exists(args_dict['input']):
-        raise RuntimeError("Input file does not exist")
-
-    # Set any defaults that are neither provided on the command line nor in the options file
-    if 'engine' not in args_dict:
-        args_dict['engine'] = 'tera'
-
-=======
->>>>>>> 55c0cc6e
-    return args_dict+    return args_dict

--- conflicted
+++ resolved
@@ -1198,14 +1198,10 @@
     def __init__(self, molecule, exe=None, threads=None):
         super(QUICK, self).__init__(molecule)
         self.threads = threads
-<<<<<<< HEAD
         if exe.lower() in ("quick", "quick.cuda", "quick.mpi", "quick.cuda.mpi"):
             self.quick_exe = exe
         else:
-            raise ValueError("Only quick.cuda and quick are supported.")
-=======
-        self.quick_exe = exe
->>>>>>> 5ef4d659
+            raise ValueError("The only valid values for exe are quick, quick.cuda, quick.cuda.MPI and quick.MPI.")
 
     def load_quick_input(self, quick_input):
         """

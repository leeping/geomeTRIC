--- conflicted
+++ resolved
@@ -2765,17 +2765,7 @@
             elif type(ic) in [Dihedral, MultiDihedral]:
                 r = (np.linalg.norm(xyzs[ic.b]-xyzs[ic.c]))*ang2bohr
                 rcov = (Radii[Elements.index(self.elem[ic.b])-1] + Radii[Elements.index(self.elem[ic.c])-1])*ang2bohr
-                # Hdiag.append(0.1)
-<<<<<<< HEAD
-                # Hdiag.append(0.023)
-                # Hdiag.append(0.005)
-                # Hdiag.append(0.005 - 0.07*min(0.0, r-rcov))
                 Hdiag.append(min(0.023, 0.005 - 0.07*min(0.0, r-rcov)))
-=======
-                Hdiag.append(0.023)
-                # The value recommended in Schlegel's paper does not appear to improve performance for larger systems.
-                # Hdiag.append(max(0.0023, 0.0023-0.07*(r-rcov)))
->>>>>>> e982ad66
             elif type(ic) is OutOfPlane:
                 r1 = xyzs[ic.b]-xyzs[ic.a]
                 r2 = xyzs[ic.c]-xyzs[ic.a]

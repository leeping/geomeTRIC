--- conflicted
+++ resolved
@@ -17,11 +17,7 @@
     runs-on: ubuntu-latest
     strategy:
       matrix:
-<<<<<<< HEAD
-        python-version: [ "3.8", "3.9", "3.10", "3.11", "3.12", "3.13"]
-=======
         python-version: ["3.8", "3.9", "3.10", "3.11", "3.12", "3.13"]
->>>>>>> f813b2e2
 
     steps:
       - uses: actions/checkout@v3
